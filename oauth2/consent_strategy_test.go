/*
 * Copyright © 2015-2018 Aeneas Rekkas <aeneas+oss@aeneas.io>
 *
 * Licensed under the Apache License, Version 2.0 (the "License");
 * you may not use this file except in compliance with the License.
 * You may obtain a copy of the License at
 *
 *     http://www.apache.org/licenses/LICENSE-2.0
 *
 * Unless required by applicable law or agreed to in writing, software
 * distributed under the License is distributed on an "AS IS" BASIS,
 * WITHOUT WARRANTIES OR CONDITIONS OF ANY KIND, either express or implied.
 * See the License for the specific language governing permissions and
 * limitations under the License.
 *
 * @author		Aeneas Rekkas <aeneas+oss@aeneas.io>
 * @copyright 	2015-2018 Aeneas Rekkas <aeneas+oss@aeneas.io>
 * @license 	Apache-2.0
 */

package oauth2

import (
	"fmt"
	"net/url"
	"testing"
	"time"

	"github.com/gorilla/sessions"
	"github.com/ory/fosite"
	"github.com/stretchr/testify/assert"
	"github.com/stretchr/testify/require"
)

func TestConsentStrategy(t *testing.T) {
	t.Run("suite=validate", func(t *testing.T) {

		strategy := &DefaultConsentStrategy{ConsentManager: NewConsentRequestMemoryManager()}

		require.NoError(t, strategy.ConsentManager.PersistConsentRequest(&ConsentRequest{
			ID:      "not_granted",
			Consent: ConsentRequestRejected,
		}))
		require.NoError(t, strategy.ConsentManager.PersistConsentRequest(&ConsentRequest{
			ID:        "granted",
			Consent:   ConsentRequestAccepted,
			ClientID:  "client_id",
			Subject:   "peter",
			CSRF:      "csrf_token",
			ExpiresAt: time.Now().UTC().Add(time.Hour),
		}))
		require.NoError(t, strategy.ConsentManager.PersistConsentRequest(&ConsentRequest{
			ID:        "granted_csrf_cookie",
<<<<<<< HEAD
			Consent:   ConsentRequestAccepted,
			ClientID:  "client_id",
			Subject:   "peter",
			CSRF:      "csrf_token",
			ExpiresAt: time.Now().Add(time.Hour),
		}))
		require.NoError(t, strategy.ConsentManager.PersistConsentRequest(&ConsentRequest{
			ID:        "granted_csrf_request",
=======
>>>>>>> f6ddee8f
			Consent:   ConsentRequestAccepted,
			ClientID:  "client_id",
			Subject:   "peter",
			CSRF:      "csrf_token",
			ExpiresAt: time.Now().UTC().Add(time.Hour),
		}))
		require.NoError(t, strategy.ConsentManager.PersistConsentRequest(&ConsentRequest{
			ID:        "granted_csrf_request",
			Consent:   ConsentRequestAccepted,
			ClientID:  "client_id",
			Subject:   "peter",
			CSRF:      "csrf_token",
			ExpiresAt: time.Now().UTC().Add(time.Hour),
		}))
		require.NoError(t, strategy.ConsentManager.PersistConsentRequest(&ConsentRequest{
			ID:        "granted_expired",
			Consent:   ConsentRequestAccepted,
			Subject:   "peter",
			ClientID:  "client_id",
			ExpiresAt: time.Now().UTC().Add(-time.Hour),
			CSRF:      "csrf_token",
		}))

		for _, tc := range []struct {
			req       *fosite.AuthorizeRequest
			session   string
			cookie    *sessions.Session
			expectErr bool
			assert    func(*testing.T, *Session)
			d         string
		}{
			{
				d:         "invalid session",
				session:   "not_granted",
				expectErr: true,
				cookie:    &sessions.Session{Values: map[interface{}]interface{}{CookieCSRFKey: "csrf_token"}},
			},
			{
				d:         "session expired",
				session:   "granted_expired",
				expectErr: true,
				req:       &fosite.AuthorizeRequest{Request: fosite.Request{Client: &fosite.DefaultClient{ID: "client_id"}, Form: url.Values{"consent_csrf": {"csrf_token"}}}},
				cookie:    &sessions.Session{Values: map[interface{}]interface{}{CookieCSRFKey: "csrf_token"}},
			},
			{
				d:         "granted",
				session:   "granted",
				expectErr: false,
				req:       &fosite.AuthorizeRequest{Request: fosite.Request{Client: &fosite.DefaultClient{ID: "client_id"}, Form: url.Values{"consent_csrf": {"csrf_token"}}}},
				cookie:    &sessions.Session{Values: map[interface{}]interface{}{CookieCSRFKey: "csrf_token"}},
			},
			{
				d:         "client mismatch",
				session:   "granted",
				expectErr: true,
				req:       &fosite.AuthorizeRequest{Request: fosite.Request{Client: &fosite.DefaultClient{ID: "mismatch_client"}, Form: url.Values{"consent_csrf": {"csrf_token"}}}},
				cookie:    &sessions.Session{Values: map[interface{}]interface{}{CookieCSRFKey: "csrf_token"}},
			},
			{
				d:         "consent request was not initiated by this user agent",
				session:   "granted_csrf_cookie",
				expectErr: true,
				req:       &fosite.AuthorizeRequest{Request: fosite.Request{Client: &fosite.DefaultClient{ID: "client_id"}, Form: url.Values{"consent_csrf": {"csrf_token"}}}},
				cookie:    &sessions.Session{Values: map[interface{}]interface{}{CookieCSRFKey: "very_different_csrf_token"}},
				assert: func(t *testing.T, session *Session) {
					cr, err := strategy.ConsentManager.GetConsentRequest("granted_csrf_cookie")
					require.NoError(t, err)
					assert.False(t, cr.IsConsentGranted())
				},
			},
			{
				d:         "authorize url contains csrf token that does not match token set in consent request",
				session:   "granted_csrf_request",
				expectErr: true,
				req:       &fosite.AuthorizeRequest{Request: fosite.Request{Client: &fosite.DefaultClient{ID: "client_id"}, Form: url.Values{"consent_csrf": {"very_different_csrf_token"}}}},
				cookie:    &sessions.Session{Values: map[interface{}]interface{}{CookieCSRFKey: "csrf_token"}},
				assert: func(t *testing.T, session *Session) {
					cr, err := strategy.ConsentManager.GetConsentRequest("granted_csrf_request")
					require.NoError(t, err)
					assert.False(t, cr.IsConsentGranted())
				},
			},
		} {
			t.Run(fmt.Sprintf("case=%s", tc.d), func(t *testing.T) {
				res, err := strategy.ValidateConsentRequest(tc.req, tc.session, tc.cookie)
				if tc.expectErr {
					require.Error(t, err)
				} else {
					require.NoError(t, err)
					if tc.assert != nil {
						tc.assert(t, res)
					}
				}
			})
		}
	})
}<|MERGE_RESOLUTION|>--- conflicted
+++ resolved
@@ -51,17 +51,6 @@
 		}))
 		require.NoError(t, strategy.ConsentManager.PersistConsentRequest(&ConsentRequest{
 			ID:        "granted_csrf_cookie",
-<<<<<<< HEAD
-			Consent:   ConsentRequestAccepted,
-			ClientID:  "client_id",
-			Subject:   "peter",
-			CSRF:      "csrf_token",
-			ExpiresAt: time.Now().Add(time.Hour),
-		}))
-		require.NoError(t, strategy.ConsentManager.PersistConsentRequest(&ConsentRequest{
-			ID:        "granted_csrf_request",
-=======
->>>>>>> f6ddee8f
 			Consent:   ConsentRequestAccepted,
 			ClientID:  "client_id",
 			Subject:   "peter",
@@ -136,7 +125,7 @@
 				d:         "authorize url contains csrf token that does not match token set in consent request",
 				session:   "granted_csrf_request",
 				expectErr: true,
-				req:       &fosite.AuthorizeRequest{Request: fosite.Request{Client: &fosite.DefaultClient{ID: "client_id"}, Form: url.Values{"consent_csrf": {"very_different_csrf_token"}}}},
+				req:       &fosite.AuthorizeRequest{Request: fosite.Request{Client: &fosite.DefaultClient{ID: "client_id"}}},
 				cookie:    &sessions.Session{Values: map[interface{}]interface{}{CookieCSRFKey: "csrf_token"}},
 				assert: func(t *testing.T, session *Session) {
 					cr, err := strategy.ConsentManager.GetConsentRequest("granted_csrf_request")
