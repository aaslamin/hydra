--- conflicted
+++ resolved
@@ -155,7 +155,6 @@
 	}
 }
 
-<<<<<<< HEAD
 var lifespan = time.Hour
 var flushRequests = []*fosite.Request{
 	{
@@ -222,25 +221,5 @@
 		require.Error(t, err)
 		_, err = m.GetAccessTokenSession(ctx, "flush-3", ds)
 		require.Error(t, err)
-=======
-func TestHelperCreateGetDeletePKCERequestSession(m pkg.FositeStorer) func(t *testing.T) {
-	return func(t *testing.T) {
-		ctx := context.Background()
-		_, err := m.GetPKCERequestSession(ctx, "4321", &fosite.DefaultSession{})
-		assert.NotNil(t, err)
-
-		err = m.CreatePKCERequestSession(ctx, "4321", &defaultRequest)
-		require.NoError(t, err)
-
-		res, err := m.GetPKCERequestSession(ctx, "4321", &fosite.DefaultSession{})
-		require.NoError(t, err)
-		AssertObjectKeysEqual(t, &defaultRequest, res, "Scopes", "GrantedScopes", "Form", "Session")
-
-		err = m.DeletePKCERequestSession(ctx, "4321")
-		require.NoError(t, err)
-
-		_, err = m.GetPKCERequestSession(ctx, "4321", &fosite.DefaultSession{})
-		assert.NotNil(t, err)
->>>>>>> f6ddee8f
 	}
 }